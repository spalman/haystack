import logging
from pathlib import Path
from typing import List, Optional, Union

import numpy as np
from farm.data_handler.data_silo import DataSilo
from farm.data_handler.processor import SquadProcessor
from farm.data_handler.dataloader import NamedDataLoader
from farm.infer import Inferencer
from farm.modeling.optimization import initialize_optimizer
from farm.train import Trainer
from farm.eval import Evaluator
from farm.utils import set_all_seeds, initialize_device_settings
from scipy.special import expit

from haystack.database.base import Document
from haystack.database.elasticsearch import ElasticsearchDocumentStore
from haystack.reader.base import BaseReader
logger = logging.getLogger(__name__)


class FARMReader(BaseReader):
    """
    Transformer based model for extractive Question Answering using the FARM framework (https://github.com/deepset-ai/FARM).
    While the underlying model can vary (BERT, Roberta, DistilBERT ...) the interface remains the same.

    With a FARMReader, you can:
     - directly get predictions via predict()
     - fine-tune the model on QA data via train()
    """

    def __init__(
        self,
        model_name_or_path: Union[str, Path],
        context_window_size: int = 150,
        batch_size: int = 50,
        use_gpu: bool = True,
        no_ans_boost: Optional[int] = None,
        top_k_per_candidate: int = 3,
        top_k_per_sample: int = 1,
        num_processes: Optional[int] = None,
        max_seq_len: int = 256,
        doc_stride: int = 128,
    ):

        """
        :param model_name_or_path: directory of a saved model or the name of a public model:
                                   - 'bert-base-cased'
                                   - 'deepset/bert-base-cased-squad2'
                                   - 'deepset/bert-base-cased-squad2'
                                   - 'distilbert-base-uncased-distilled-squad'
                                   ....
                                   See https://huggingface.co/models for full list of available models.
        :param context_window_size: The size, in characters, of the window around the answer span that is used when displaying the context around the answer.
        :param batch_size: Number of samples the model receives in one batch for inference
                           Memory consumption is much lower in inference mode. Recommendation: increase the batch size to a value so only a single batch is used.
        :param use_gpu: Whether to use GPU (if available)
        :param no_ans_boost: How much the no_answer logit is boosted/increased.
                             Possible values: None (default) = disable returning "no answer" predictions
                                              Negative = lower chance of "no answer" being predicted
                                              Positive = increase chance of "no answer"
        :param top_k_per_candidate: How many answers to extract for each candidate doc that is coming from the retriever (might be a long text).
                                                   Note: - This is not the number of "final answers" you will receive
                                                   (see `top_k` in FARMReader.predict() or Finder.get_answers() for that)
                                                 - FARM includes no_answer in the sorted list of predictions
        :param top_k_per_sample: How many answers to extract from each small text passage that the model can
                                  process at once (one "candidate doc" is usually split into many smaller "passages").
                                  You usually want a very small value here, as it slows down inference and you
                                  don't gain much of quality by having multiple answers from one passage.
                                               Note: - This is not the number of "final answers" you will receive
                                               (see `top_k` in FARMReader.predict() or Finder.get_answers() for that)
                                             - FARM includes no_answer in the sorted list of predictions
        :param num_processes: the number of processes for `multiprocessing.Pool`. Set to value of 0 to disable
                              multiprocessing. Set to None to let Inferencer determine optimum number. If you
                              want to debug the Language Model, you might need to disable multiprocessing!
        :type num_processes: int
        :param max_seq_len: max sequence length of one input text for the model
        :param doc_stride: length of striding window for splitting long texts (used if len(text) > max_seq_len)

        """

        if no_ans_boost is None:
            no_ans_boost = 0
            self.return_no_answers = False
        else:
            self.return_no_answers = True
        self.top_k_per_candidate = top_k_per_candidate
        self.inferencer = Inferencer.load(model_name_or_path, batch_size=batch_size, gpu=use_gpu,
                                          task_type="question_answering", max_seq_len=max_seq_len,
                                          doc_stride=doc_stride, num_processes=num_processes)
        self.inferencer.model.prediction_heads[0].context_window_size = context_window_size
        self.inferencer.model.prediction_heads[0].no_ans_boost = no_ans_boost
        self.inferencer.model.prediction_heads[0].n_best = top_k_per_candidate + 1 # including possible no_answer
        try:
            self.inferencer.model.prediction_heads[0].n_best_per_sample = top_k_per_sample
        except:
            logger.warning("Could not set `top_k_per_sample` in FARM. Please update FARM version.")
        self.max_seq_len = max_seq_len
        self.use_gpu = use_gpu

    def train(
        self,
        data_dir: str,
        train_filename: str,
        dev_filename: Optional[str] = None,
        test_file_name: Optional[str] = None,
        use_gpu: Optional[bool] = None,
        batch_size: int = 10,
        n_epochs: int = 2,
        learning_rate: float = 1e-5,
        max_seq_len: Optional[int] = None,
        warmup_proportion: float = 0.2,
        dev_split: Optional[float] = 0.1,
        evaluate_every: int = 300,
        save_dir: Optional[str] = None,
    ):
        """
        Fine-tune a model on a QA dataset. Options:
        - Take a plain language model (e.g. `bert-base-cased`) and train it for QA (e.g. on SQuAD data)
        - Take a QA model (e.g. `deepset/bert-base-cased-squad2`) and fine-tune it for your domain (e.g. using your labels collected via the haystack annotation tool)

        :param data_dir: Path to directory containing your training data in SQuAD style
        :param train_filename: filename of training data
        :param dev_filename: filename of dev / eval data
        :param test_file_name: filename of test data
        :param dev_split: Instead of specifying a dev_filename you can also specify a ratio (e.g. 0.1) here
                          that get's split off from training data for eval.
        :param use_gpu: Whether to use GPU (if available)
        :param batch_size: Number of samples the model receives in one batch for training
        :param n_epochs: number of iterations on the whole training data set
        :param learning_rate: learning rate of the optimizer
        :param max_seq_len: maximum text length (in tokens). Everything longer gets cut down.
        :param warmup_proportion: Proportion of training steps until maximum learning rate is reached.
                                  Until that point LR is increasing linearly. After that it's decreasing again linearly.
                                  Options for different schedules are available in FARM.
        :param evaluate_every: Evaluate the model every X steps on the hold-out eval dataset
        :param save_dir: Path to store the final model
        :return: None
        """


        if dev_filename:
            dev_split = None

        set_all_seeds(seed=42)

        # For these variables, by default, we use the value set when initializing the FARMReader.
        # These can also be manually set when train() is called if you want a different value at train vs inference
        if use_gpu is None:
            use_gpu = self.use_gpu
        if max_seq_len is None:
            max_seq_len = self.max_seq_len

        device, n_gpu = initialize_device_settings(use_cuda=use_gpu)

        if not save_dir:
            save_dir = f"../../saved_models/{self.inferencer.model.language_model.name}"

        # 1. Create a DataProcessor that handles all the conversion from raw text into a pytorch Dataset
        label_list = ["start_token", "end_token"]
        metric = "squad"
        processor = SquadProcessor(
            tokenizer=self.inferencer.processor.tokenizer,
            max_seq_len=max_seq_len,
            label_list=label_list,
            metric=metric,
            train_filename=train_filename,
            dev_filename=dev_filename,
            dev_split=dev_split,
            test_filename=test_file_name,
            data_dir=Path(data_dir),
        )

        # 2. Create a DataSilo that loads several datasets (train/dev/test), provides DataLoaders for them
        # and calculates a few descriptive statistics of our datasets
        data_silo = DataSilo(processor=processor, batch_size=batch_size, distributed=False)

        # 3. Create an optimizer and pass the already initialized model
        model, optimizer, lr_schedule = initialize_optimizer(
            model=self.inferencer.model,
            learning_rate=learning_rate,
            schedule_opts={"name": "LinearWarmup", "warmup_proportion": warmup_proportion},
            n_batches=len(data_silo.loaders["train"]),
            n_epochs=n_epochs,
            device=device
        )
        # 4. Feed everything to the Trainer, which keeps care of growing our model and evaluates it from time to time
        trainer = Trainer(
            model=model,
            optimizer=optimizer,
            data_silo=data_silo,
            epochs=n_epochs,
            n_gpu=n_gpu,
            lr_schedule=lr_schedule,
            evaluate_every=evaluate_every,
            device=device,
        )
        # 5. Let it grow!
        self.inferencer.model = trainer.train()
        self.save(Path(save_dir))

    def save(self, directory: Path):
        logger.info(f"Saving reader model to {directory}")
        self.inferencer.model.save(directory)
        self.inferencer.processor.save(directory)

    def predict_batch(self, question_doc_list: List[dict], top_k_per_question: int = None, batch_size: int = None):
        # convert input to FARM format
        input_dicts = []
        number_of_docs = []
        correct_doc_ids = []
        correct_answers = []
        for question_with_docs in question_doc_list:
            documents = question_with_docs["docs"]
            question = question_with_docs["question"]["_source"]["question"]
            if "answers" in question_with_docs["question"]["_source"]:
                correct_answers.append(question_with_docs["question"]["_source"]["answers"])
            else:
                correct_answers.append([])
            if "correct_es_doc_id" in question_with_docs:
                correct_doc_ids.append(question_with_docs["correct_es_doc_id"])
            else:
                correct_doc_ids.append(None)
            number_of_docs.append(len(documents))
            for doc in documents:
                cur = {
                    "text": doc.text,
                    "questions": [question],
                    "document_id": doc.id
                }
                input_dicts.append(cur)

        self.inferencer.batch_size = batch_size
        # make predictions on all document-question pairs
        predictions = self.inferencer.inference_from_dicts(
            dicts=input_dicts, rest_api_schema=True, multiprocessing_chunksize=1
        )

        # group predictions together
        grouped_predictions = []
        left_idx = 0
        right_idx = 0
        for number in number_of_docs:
            right_idx = left_idx + number
            grouped_predictions.append(predictions[left_idx:right_idx])
            left_idx = right_idx

        result = []
        for idx, group in enumerate(grouped_predictions):
            answers = []
            no_ans_gaps = []
            best_score_answer = 0
            for pred in group:
                answers_per_document = []
                no_ans_gaps.append(pred["predictions"][0]["no_ans_gap"])
                for a in pred["predictions"][0]["answers"]:
                    if a["answer"]:
                        cur = {
                            "answer": a["answer"],
                            "score": a["score"],
                            "probability": self._get_pseudo_prob(a["score"]),
                            "context": a["context"],
                            "offset_start": a["offset_answer_start"] - a["offset_context_start"],
                            "offset_end": a["offset_answer_end"] - a["offset_context_start"],
                            "offset_start_in_doc": a["offset_answer_start"],
                            "offset_end_in_doc": a["offset_answer_end"],
                            "document_id": a["document_id"]
                        }
                        answers_per_document.append(cur)

                        if a["score"] > best_score_answer:
                            best_score_answer = a["score"]

                # Only take n best candidates. Answers coming back from FARM are sorted with decreasing relevance
                answers += answers_per_document[:self.top_k_per_candidate]

            # Calculate the score for predicting "no answer", relative to our best positive answer score
            no_ans_prediction, max_no_ans_gap = self._calc_no_answer(no_ans_gaps, best_score_answer)
            if self.return_no_answers:
                answers.append(no_ans_prediction)

            # sort answers by their "probability" and select top-k
            answers = sorted(
                answers, key=lambda k: k["probability"], reverse=True
            )
            answers = answers[:top_k_per_question]
            correct_doc_id = correct_doc_ids[idx]
            cur_correct_answers = correct_answers[idx]
            result.append({
                "question": question,
                "no_ans_gap": max_no_ans_gap,
                "answers": answers,
                "correct_doc_id": correct_doc_id,
                "correct_answers": cur_correct_answers
            })

        return result

    def predict(self, question: str, documents: List[Document], top_k: Optional[int] = None):
        """
        Use loaded QA model to find answers for a question in the supplied list of Document.

        Returns dictionaries containing answers sorted by (desc.) probability
        Example:
        {'question': 'Who is the father of Arya Stark?',
        'answers': [
                     {'answer': 'Eddard,',
                     'context': " She travels with her father, Eddard, to King's Landing when he is ",
                     'offset_answer_start': 147,
                     'offset_answer_end': 154,
                     'probability': 0.9787139466668613,
                     'score': None,
                     'document_id': '1337'
                     },
                    ...
                   ]
        }

        :param question: question string
        :param documents: list of Document in which to search for the answer
        :param top_k: the maximum number of answers to return
        :return: dict containing question and answers
        """

        # convert input to FARM format
        input_dicts = []
        for doc in documents:
            cur = {
                "text": doc.text,
                "questions": [question],
                "document_id": doc.id
            }
            input_dicts.append(cur)

        # get answers from QA model
        predictions = self.inferencer.inference_from_dicts(
            dicts=input_dicts, return_json=True, multiprocessing_chunksize=1
        )
        # assemble answers from all the different documents & format them.
        # For the "no answer" option, we collect all no_ans_gaps and decide how likely
        # a no answer is based on all no_ans_gaps values across all documents
        answers = []
        no_ans_gaps = []
        best_score_answer = 0
        for pred in predictions:
            answers_per_document = []
            no_ans_gaps.append(pred["predictions"][0]["no_ans_gap"])
            for a in pred["predictions"][0]["answers"]:
                # skip "no answers" here
                if a["answer"]:
                    cur = {"answer": a["answer"],
                           "score": a["score"],
                           # just a pseudo prob for now
                           "probability": float(expit(np.asarray([a["score"]]) / 8)),  # type: ignore
                           "context": a["context"],
                           "offset_start": a["offset_answer_start"] - a["offset_context_start"],
                           "offset_end": a["offset_answer_end"] - a["offset_context_start"],
                           "offset_start_in_doc": a["offset_answer_start"],
                           "offset_end_in_doc": a["offset_answer_end"],
                           "document_id": a["document_id"]}
                    answers_per_document.append(cur)

                    if a["score"] > best_score_answer:
                        best_score_answer = a["score"]
            # only take n best candidates. Answers coming back from FARM are sorted with decreasing relevance.
            answers += answers_per_document[:self.top_k_per_candidate]

        # Calculate the score for predicting "no answer", relative to our best positive answer score
        no_ans_prediction, max_no_ans_gap = self._calc_no_answer(no_ans_gaps,best_score_answer)
        if self.return_no_answers:
            answers.append(no_ans_prediction)

        # sort answers by their `probability` and select top-k
        answers = sorted(
            answers, key=lambda k: k["probability"], reverse=True
        )
        answers = answers[:top_k]
        result = {"question": question,
                  "no_ans_gap": max_no_ans_gap,
                  "answers": answers}

        return result

    def eval_on_file(self, data_dir: str, test_filename: str, device: str):
        """
        Performs evaluation on a SQuAD-formatted file.

        Returns a dict containing the following metrics:
            - "EM": exact match score
            - "f1": F1-Score
            - "top_n_recall": Proportion of predicted answers that overlap with correct answer

        :param data_dir: The directory in which the test set can be found
        :type data_dir: Path or str
        :param test_filename: The name of the file containing the test data in SQuAD format.
        :type test_filename: str
        :param device: The device on which the tensors should be processed. Choose from "cpu" and "cuda".
        :type device: str
        """
        eval_processor = SquadProcessor(
            tokenizer=self.inferencer.processor.tokenizer,
            max_seq_len=self.inferencer.processor.max_seq_len,
            label_list=self.inferencer.processor.tasks["question_answering"]["label_list"],
            metric=self.inferencer.processor.tasks["question_answering"]["metric"],
            train_filename=None,
            dev_filename=None,
            dev_split=0,
            test_filename=test_filename,
            data_dir=Path(data_dir),
        )

        data_silo = DataSilo(processor=eval_processor, batch_size=self.inferencer.batch_size, distributed=False)
        data_loader = data_silo.get_data_loader("test")

        evaluator = Evaluator(data_loader=data_loader, tasks=eval_processor.tasks, device=device)

        eval_results = evaluator.eval(self.inferencer.model)
        results = {
            "EM": eval_results[0]["EM"],
            "f1": eval_results[0]["f1"],
            "top_n_recall": eval_results[0]["top_n_recall"]
        }
        return results

    def eval(
        self,
        document_store: ElasticsearchDocumentStore,
        device: str,
        label_index: str = "feedback",
        doc_index: str = "eval_document",
        label_origin: str = "gold_label",
    ):
        """
        Performs evaluation on evaluation documents in Elasticsearch DocumentStore.

        Returns a dict containing the following metrics:
            - "EM": Proportion of exact matches of predicted answers with their corresponding correct answers
            - "f1": Average overlap between predicted answers and their corresponding correct answers
            - "top_n_recall": Proportion of predicted answers that overlap with correct answer

        :param document_store: The ElasticsearchDocumentStore containing the evaluation documents
        :type document_store: ElasticsearchDocumentStore
        :param device: The device on which the tensors should be processed. Choose from "cpu" and "cuda".
        :type device: str
        :param label_index: Elasticsearch index where labeled questions are stored
        :type label_index: str
        :param doc_index: Elasticsearch index where documents that are used for evaluation are stored
        :type doc_index: str
        """

        # extract all questions for evaluation
        filter = {"origin": label_origin}
        questions = document_store.get_all_documents_in_index(index=label_index, filters=filter)

        # mapping from doc_id to questions
        doc_questions_dict = {}
        id = 0
        for question in questions:
            doc_id = question["_source"]["doc_id"]
            if doc_id not in doc_questions_dict:
                doc_questions_dict[doc_id] = [{
                    "id": id,
                    "question" : question["_source"]["question"],
                    "answers" : question["_source"]["answers"],
                    "is_impossible" : False if question["_source"]["answers"] else True
                }]
            else:
                doc_questions_dict[doc_id].append({
                    "id": id,
                    "question" : question["_source"]["question"],
                    "answers" : question["_source"]["answers"],
                    "is_impossible" : False if question["_source"]["answers"] else True
                })
            id += 1

        # extract eval documents and convert data back to SQuAD-like format
        documents = document_store.get_all_documents_in_index(index=doc_index)
        dicts = []
        for document in documents:
            doc_id = document["_source"]["doc_id"]
            text = document["_source"]["text"]
            questions = doc_questions_dict[doc_id]
            dicts.append({"qas" : questions, "context" : text})

        # Create DataLoader that can be passed to the Evaluator
        indices = range(len(dicts))
        dataset, tensor_names = self.inferencer.processor.dataset_from_dicts(dicts, indices=indices)
        data_loader = NamedDataLoader(dataset=dataset, batch_size=self.inferencer.batch_size, tensor_names=tensor_names)

        evaluator = Evaluator(data_loader=data_loader, tasks=self.inferencer.processor.tasks, device=device)

        eval_results = evaluator.eval(self.inferencer.model)
        results = {
            "EM": eval_results[0]["EM"],
            "f1": eval_results[0]["f1"],
            "top_n_recall": eval_results[0]["top_n_recall"]
        }
        return results

    @staticmethod
    def _calc_no_answer(no_ans_gaps: List[float], best_score_answer: float):
        # "no answer" scores and positive answers scores are difficult to compare, because
        # + a positive answer score is related to one specific document
        # - a "no answer" score is related to all input documents
        # Thus we compute the "no answer" score relative to the best possible answer and adjust it by
        # the most significant difference between scores.
        # Most significant difference: a model switching from predicting an answer to "no answer" (or vice versa).
        # No_ans_gap coming from FARM mean how much no_ans_boost should change to switch predictions
        no_ans_gaps = np.array(no_ans_gaps)
        max_no_ans_gap = np.max(no_ans_gaps)
        # all passages "no answer" as top score
        if (np.sum(no_ans_gaps < 0) == len(no_ans_gaps)):  # type: ignore
            no_ans_score = best_score_answer - max_no_ans_gap  # max_no_ans_gap is negative, so it increases best pos score
        else:  # case: at least one passage predicts an answer (positive no_ans_gap)
            no_ans_score = best_score_answer - max_no_ans_gap

        no_ans_prediction = {"answer": None,
               "score": no_ans_score,
               "probability": float(expit(np.asarray(no_ans_score) / 8)),  # just a pseudo prob for now
               "context": None,
               "offset_start": 0,
               "offset_end": 0,
               "document_id": None}
        return no_ans_prediction, max_no_ans_gap

    def predict_on_texts(self, question: str, texts: List[str], top_k: Optional[int] = None):
        documents = []
        for i, text in enumerate(texts):
            documents.append(
                Document(
                    id=i,
                    text=text
                )
            )
        predictions = self.predict(question, documents, top_k)
        return predictions

<<<<<<< HEAD
    def _get_pseudo_prob(self, score):
        return float(expit(np.asarray(score) / 8))
=======
    @classmethod
    def convert_to_onnx(cls, model_name_or_path, opset_version: int = 11, optimize_for: Optional[str] = None):
        """
        Convert a PyTorch BERT model to ONNX format and write to ./onnx-export dir. The converted ONNX model
        can be loaded with in the `FARMReader` using the export path as `model_name_or_path` param.

        Usage:
            >>> from haystack.reader.farm import FARMReader
            >>> FARMReader.convert_to_onnx(model_name_or_path="deepset/bert-base-cased-squad2", optimize_for="gpu_tensor_core")
            >>> FARMReader(model_name_or_path=Path("onnx-export"))


        :param opset_version: ONNX opset version
        :param optimize_for: optimize the exported model for a target device. Available options
                             are "gpu_tensor_core" (GPUs with tensor core like V100 or T4),
                             "gpu_without_tensor_core" (most other GPUs), and "cpu".
        """
        inferencer = Inferencer.load(model_name_or_path, task_type="question_answering")
        inferencer.model.convert_to_onnx(output_path=Path("onnx-export"), opset_version=opset_version, optimize_for=optimize_for)
>>>>>>> ec433a5e
<|MERGE_RESOLUTION|>--- conflicted
+++ resolved
@@ -535,10 +535,9 @@
         predictions = self.predict(question, documents, top_k)
         return predictions
 
-<<<<<<< HEAD
     def _get_pseudo_prob(self, score):
         return float(expit(np.asarray(score) / 8))
-=======
+
     @classmethod
     def convert_to_onnx(cls, model_name_or_path, opset_version: int = 11, optimize_for: Optional[str] = None):
         """
@@ -557,5 +556,4 @@
                              "gpu_without_tensor_core" (most other GPUs), and "cpu".
         """
         inferencer = Inferencer.load(model_name_or_path, task_type="question_answering")
-        inferencer.model.convert_to_onnx(output_path=Path("onnx-export"), opset_version=opset_version, optimize_for=optimize_for)
->>>>>>> ec433a5e
+        inferencer.model.convert_to_onnx(output_path=Path("onnx-export"), opset_version=opset_version, optimize_for=optimize_for)
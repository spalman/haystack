import logging
from pathlib import Path
from typing import List, Optional, Any, Dict

from haystack.file_converter.base import BaseConverter

logger = logging.getLogger(__name__)


class TextConverter(BaseConverter):
    def __init__(self, remove_numeric_tables: Optional[bool] = False, valid_languages: Optional[List[str]] = None):
        """
        :param remove_numeric_tables: This option uses heuristics to remove numeric rows from the tables.
                                      The tabular structures in documents might be noise for the reader model if it
                                      does not have table parsing capability for finding answers. However, tables
                                      may also have long strings that could possible candidate for searching answers.
                                      The rows containing strings are thus retained in this option.
        :param valid_languages: validate languages from a list of languages specified in the ISO 639-1
                                (https://en.wikipedia.org/wiki/ISO_639-1) format.
                                This option can be used to add test for encoding errors. If the extracted text is
                                not one of the valid languages, then it might likely be encoding error resulting
                                in garbled text.
        """
<<<<<<< HEAD

        super().__init__(remove_numeric_tables=remove_numeric_tables, valid_languages=valid_languages)

    def convert(self, file_path: Path, meta: Optional[Dict[str, str]] = None) -> Dict[str, Any]:
        with open(file_path, errors="ignore") as f:
=======
        super().__init__(
            remove_numeric_tables=remove_numeric_tables,
            remove_whitespace=remove_whitespace,
            remove_empty_lines=remove_empty_lines,
            remove_header_footer=remove_header_footer,
            valid_languages=valid_languages,
        )

    def convert(self,
                file_path: Path,
                meta: Optional[Dict[str, str]] = None,
                encoding: str = "utf-8") -> Dict[str, Any]:
        """
        Reads text from a txt file and executes optional preprocessing steps.

        :param file_path: Path of the file to convert
        :param meta: Optional meta data that should be associated with the the document (e.g. name)
        :param encoding: Encoding of the file

        :return: Dict of format {"text": "The text from file", "meta": meta}}

        """
        with open(file_path, encoding=encoding) as f:
>>>>>>> 2e9f3c15
            text = f.read()
            pages = text.split("\f")

        cleaned_pages = []
        for page in pages:
            lines = page.splitlines()
            cleaned_lines = []
            for line in lines:
                words = line.split()
                digits = [word for word in words if any(i.isdigit() for i in word)]

                # remove lines having > 40% of words as digits AND not ending with a period(.)
                if self.remove_numeric_tables:
                    if words and len(digits) / len(words) > 0.4 and not line.strip().endswith("."):
                        logger.debug(f"Removing line '{line}' from {file_path}")
                        continue

                cleaned_lines.append(line)

            page = "\n".join(cleaned_lines)
            cleaned_pages.append(page)

        if self.valid_languages:
            document_text = "".join(cleaned_pages)
            if not self.validate_language(document_text):
                logger.warning(
                    f"The language for {file_path} is not one of {self.valid_languages}. The file may not have "
                    f"been decoded in the correct text format."
                )

        text = "".join(pages)
        document = {"text": text, "meta": meta}
        return document
<|MERGE_RESOLUTION|>--- conflicted
+++ resolved
@@ -21,20 +21,9 @@
                                 not one of the valid languages, then it might likely be encoding error resulting
                                 in garbled text.
         """
-<<<<<<< HEAD
 
-        super().__init__(remove_numeric_tables=remove_numeric_tables, valid_languages=valid_languages)
-
-    def convert(self, file_path: Path, meta: Optional[Dict[str, str]] = None) -> Dict[str, Any]:
-        with open(file_path, errors="ignore") as f:
-=======
-        super().__init__(
-            remove_numeric_tables=remove_numeric_tables,
-            remove_whitespace=remove_whitespace,
-            remove_empty_lines=remove_empty_lines,
-            remove_header_footer=remove_header_footer,
-            valid_languages=valid_languages,
-        )
+        super().__init__(remove_numeric_tables=remove_numeric_tables,
+                         valid_languages=valid_languages)
 
     def convert(self,
                 file_path: Path,
@@ -50,8 +39,7 @@
         :return: Dict of format {"text": "The text from file", "meta": meta}}
 
         """
-        with open(file_path, encoding=encoding) as f:
->>>>>>> 2e9f3c15
+        with open(file_path, encoding=encoding, errors="ignore") as f:
             text = f.read()
             pages = text.split("\f")
 
